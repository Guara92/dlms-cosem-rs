use core::fmt::{self, Debug, Display};

use nom::number::complete::u8 as parse_u8;
use nom::sequence::tuple;

<<<<<<< HEAD
=======
use nom::{IResult, Parser, number::complete::u8};
>>>>>>> 1d428cea
#[cfg(feature = "serde")]
use serde::{Serialize, Serializer};

/// An OBIS code.
#[derive(Clone, Copy, PartialEq, Eq, PartialOrd, Ord)]
pub struct ObisCode {
    pub a: u8,
    pub b: u8,
    pub c: u8,
    pub d: u8,
    pub e: u8,
    pub f: u8,
}

impl ObisCode {
    pub fn new(a: u8, b: u8, c: u8, d: u8, e: u8, f: u8) -> Self {
        Self { a, b, c, d, e, f }
    }

<<<<<<< HEAD
    pub fn parse(input: &[u8]) -> nom::IResult<&[u8], Self> {
        let (input, (a, b, c, d, e, f)) =
            tuple((parse_u8, parse_u8, parse_u8, parse_u8, parse_u8, parse_u8))(input)?;
        Ok((input, Self { a, b, c, d, e, f }))
=======
    pub fn parse(input: &[u8]) -> IResult<&[u8], Self> {
        let (input, (a, b, c, d, e, f)) = (u8, u8, u8, u8, u8, u8).parse(input)?;
        Ok((input, Self::new(a, b, c, d, e, f)))
>>>>>>> 1d428cea
    }
}

impl Display for ObisCode {
    fn fmt(&self, f: &mut fmt::Formatter) -> fmt::Result {
        write!(f, "{}-{}:{}.{}.{}*{}", self.a, self.b, self.c, self.d, self.e, self.f)
    }
}

impl Debug for ObisCode {
    fn fmt(&self, f: &mut fmt::Formatter) -> fmt::Result {
        write!(f, "ObisCode({})", self)
    }
}

#[cfg(feature = "serde")]
impl Serialize for ObisCode {
    fn serialize<S>(&self, serializer: S) -> Result<S::Ok, S::Error>
    where
        S: Serializer,
    {
        serializer.serialize_str(&self.to_string())
    }
}

#[cfg(test)]
mod tests {
    use super::*;

    #[test]
    fn test_parse_basic() {
        let input = [1, 2, 3, 4, 5, 6];
        let (remaining, code) = ObisCode::parse(&input).unwrap();

        assert_eq!(remaining, &[]);
        assert_eq!(code.a, 1);
        assert_eq!(code.b, 2);
        assert_eq!(code.c, 3);
        assert_eq!(code.d, 4);
        assert_eq!(code.e, 5);
        assert_eq!(code.f, 6);
    }

    #[test]
    fn test_parse_with_remaining() {
        let input = [10, 20, 30, 40, 50, 60, 0xFF, 0xAA];
        let (remaining, code) = ObisCode::parse(&input).unwrap();

        assert_eq!(remaining, &[0xFF, 0xAA]);
        assert_eq!(code.a, 10);
        assert_eq!(code.b, 20);
        assert_eq!(code.c, 30);
        assert_eq!(code.d, 40);
        assert_eq!(code.e, 50);
        assert_eq!(code.f, 60);
    }

    #[test]
    fn test_parse_all_zeros() {
        let input = [0, 0, 0, 0, 0, 0];
        let (_, code) = ObisCode::parse(&input).unwrap();

        assert_eq!(code, ObisCode::new(0, 0, 0, 0, 0, 0));
    }

    #[test]
    fn test_parse_all_max() {
        let input = [0xFF, 0xFF, 0xFF, 0xFF, 0xFF, 0xFF];
        let (_, code) = ObisCode::parse(&input).unwrap();

        assert_eq!(code, ObisCode::new(255, 255, 255, 255, 255, 255));
    }

    #[test]
    fn test_parse_insufficient_input() {
        // Less than 6 bytes should fail
        let input = [1, 2, 3, 4, 5];
        let result = ObisCode::parse(&input);

        assert!(result.is_err());
    }

    #[test]
    fn test_new() {
        let code = ObisCode::new(1, 0, 1, 8, 0, 255);

        assert_eq!(code.a, 1);
        assert_eq!(code.b, 0);
        assert_eq!(code.c, 1);
        assert_eq!(code.d, 8);
        assert_eq!(code.e, 0);
        assert_eq!(code.f, 255);
    }

    #[test]
    fn test_display_format() {
        // Standard OBIS code format: A-B:C.D.E*F
        let code = ObisCode::new(1, 0, 1, 8, 0, 255);
        let display = format!("{}", code);

        assert_eq!(display, "1-0:1.8.0*255");
    }

    #[test]
    fn test_display_various_codes() {
        // Test common OBIS codes

        // Active energy import: 1-0:1.8.0*255
        let code = ObisCode::new(1, 0, 1, 8, 0, 255);
        assert_eq!(format!("{}", code), "1-0:1.8.0*255");

        // Active energy export: 1-0:2.8.0*255
        let code = ObisCode::new(1, 0, 2, 8, 0, 255);
        assert_eq!(format!("{}", code), "1-0:2.8.0*255");

        // Voltage L1: 1-0:32.7.0*255
        let code = ObisCode::new(1, 0, 32, 7, 0, 255);
        assert_eq!(format!("{}", code), "1-0:32.7.0*255");

        // Current L1: 1-0:31.7.0*255
        let code = ObisCode::new(1, 0, 31, 7, 0, 255);
        assert_eq!(format!("{}", code), "1-0:31.7.0*255");
    }

    #[test]
    fn test_debug_format() {
        let code = ObisCode::new(1, 0, 1, 8, 0, 255);
        let debug = format!("{:?}", code);

        assert!(debug.contains("ObisCode"));
        assert!(debug.contains("1-0:1.8.0*255"));
    }

    #[test]
    fn test_equality() {
        let code1 = ObisCode::new(1, 0, 1, 8, 0, 255);
        let code2 = ObisCode::new(1, 0, 1, 8, 0, 255);
        let code3 = ObisCode::new(1, 0, 2, 8, 0, 255);

        assert_eq!(code1, code2);
        assert_ne!(code1, code3);
    }

    #[test]
    fn test_clone() {
        let code1 = ObisCode::new(1, 0, 1, 8, 0, 255);
        let code2 = code1.clone();

        assert_eq!(code1, code2);
        assert_eq!(code1.a, code2.a);
        assert_eq!(code1.f, code2.f);
    }

    #[test]
    fn test_ordering() {
        let code1 = ObisCode::new(1, 0, 1, 8, 0, 255);
        let code2 = ObisCode::new(1, 0, 1, 8, 1, 255);
        let code3 = ObisCode::new(1, 0, 2, 8, 0, 255);

        assert!(code1 < code2);
        assert!(code2 < code3);
        assert!(code1 < code3);
    }

    #[test]
    fn test_parse_real_world_codes() {
        // Test parsing of actual OBIS codes that might be encountered

        // Active energy total import (1-0:1.8.0*255)
        let input = [1, 0, 1, 8, 0, 255];
        let (_, code) = ObisCode::parse(&input).unwrap();
        assert_eq!(format!("{}", code), "1-0:1.8.0*255");

        // Active power total (1-0:1.7.0*255)
        let input = [1, 0, 1, 7, 0, 255];
        let (_, code) = ObisCode::parse(&input).unwrap();
        assert_eq!(format!("{}", code), "1-0:1.7.0*255");

        // Clock (0-0:1.0.0*255)
        let input = [0, 0, 1, 0, 0, 255];
        let (_, code) = ObisCode::parse(&input).unwrap();
        assert_eq!(format!("{}", code), "0-0:1.0.0*255");
    }

    #[test]
    #[cfg(feature = "serde")]
    fn test_serialize() {
        use serde::Serialize;
        let code = ObisCode::new(1, 0, 1, 8, 0, 255);

        // Verify Display output which is used by Serialize
        let display = format!("{}", code);
        assert_eq!(display, "1-0:1.8.0*255");

        // Verify the trait is implemented (compile-time check)
        fn assert_serialize<T: Serialize>(_: &T) {}
        assert_serialize(&code);
    }

    #[test]
    #[cfg(feature = "serde")]
    fn test_serialize_various_codes() {
        use serde::Serialize;

        // Active energy
        let code1 = ObisCode::new(1, 0, 1, 8, 0, 255);
        assert_eq!(format!("{}", code1), "1-0:1.8.0*255");

        // Voltage
        let code2 = ObisCode::new(1, 0, 32, 7, 0, 255);
        assert_eq!(format!("{}", code2), "1-0:32.7.0*255");

        // All zeros
        let code3 = ObisCode::new(0, 0, 0, 0, 0, 0);
        assert_eq!(format!("{}", code3), "0-0:0.0.0*0");

        // Verify the trait is implemented (compile-time check)
        fn assert_serialize<T: Serialize>(_: &T) {}
        assert_serialize(&code1);
        assert_serialize(&code2);
        assert_serialize(&code3);
    }
}<|MERGE_RESOLUTION|>--- conflicted
+++ resolved
@@ -1,12 +1,6 @@
 use core::fmt::{self, Debug, Display};
 
-use nom::number::complete::u8 as parse_u8;
-use nom::sequence::tuple;
-
-<<<<<<< HEAD
-=======
 use nom::{IResult, Parser, number::complete::u8};
->>>>>>> 1d428cea
 #[cfg(feature = "serde")]
 use serde::{Serialize, Serializer};
 
@@ -26,16 +20,9 @@
         Self { a, b, c, d, e, f }
     }
 
-<<<<<<< HEAD
-    pub fn parse(input: &[u8]) -> nom::IResult<&[u8], Self> {
-        let (input, (a, b, c, d, e, f)) =
-            tuple((parse_u8, parse_u8, parse_u8, parse_u8, parse_u8, parse_u8))(input)?;
-        Ok((input, Self { a, b, c, d, e, f }))
-=======
     pub fn parse(input: &[u8]) -> IResult<&[u8], Self> {
         let (input, (a, b, c, d, e, f)) = (u8, u8, u8, u8, u8, u8).parse(input)?;
         Ok((input, Self::new(a, b, c, d, e, f)))
->>>>>>> 1d428cea
     }
 }
 
